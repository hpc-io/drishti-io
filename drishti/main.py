--- conflicted
+++ resolved
@@ -1442,11 +1442,7 @@
 
     insights_end_time = time.time()
 
-<<<<<<< HEAD
-    # Version 3.4.2 of py-darshan changed the contents on what is reported in 'job'
-=======
     # Version 3.4.1 of py-darshan changed the contents on what is reported in 'job'
->>>>>>> 4d400903
     if 'start_time' in job['job']:
         job_start = datetime.datetime.fromtimestamp(job['job']['start_time'], datetime.timezone.utc)
         job_end = datetime.datetime.fromtimestamp(job['job']['end_time'], datetime.timezone.utc)
